import struct
from collections import Counter, defaultdict
from functools   import cached_property

import numpy as np

from .       import qubo
from ._misc  import get_random_state, mock, set_suffix
from .bitvec import all_bitvectors_array, from_string, to_string

<<<<<<< HEAD
try:
    from tqdm import tqdm
except ImportError:
    tqdm = mock

=======
from .qubo    import qubo
from _c_utils import gibbs_sample as _gibbs_sample_c
>>>>>>> 61769e73

class BinarySample:
    """Class for representing samples of binary vectors,
    e.g., measurements of a qubit system.

    Args:
        counts (dict, optional): Dictionary mapping binary strings to integer counts.
            Defaults to None.
        raw (numpy.ndarray, optional): Array of shape ``(m, n)`` containing ``m``
            samples of bit vectors of size ``n``. If a ``counts`` dictionary is
            provided, this argument is ignored.

    Raises:
        ValueError: Raised if neither ``counts`` nor ``raw`` are set.

    Attributes:
        counts (dict): Dictionary mapping binary strings to integer counts.
        n (int): Size of the bit vectors recorded in this sample.
        size (int): Sample size.
        raw (numpy.ndarray): Raw sample, i.e., array containing bit vectors
            in the correct multiplicity.
        suff_stat (numpy.ndarray): Sufficient statistic of this sample, i.e.,
            an ``(n, n)`` matrix ``mat`` such that ``mat[i, j]`` is the number
            of samples ``x`` where ``x[i]==1`` and ``x[j]==1``, for all ``i<=j``.
    """

    def __init__(self, *, counts=None, raw: np.ndarray=None):
        if counts is not None:
            self.counts = counts
        elif raw is not None:
            C = Counter([to_string(x) for x in raw])
            self.counts = dict(C)
        else:
            raise ValueError('Provide counts or raw sample data!')

    def save(self, path: str):
        """Save the sample to disk.
        If the file exists, it will be overwritten.
        
        Args:
            path (str): Target file path.
        """
        f = open(set_suffix(path, 'sample'), 'wb')
        f.write(struct.pack('<I', self.n))
        max_count = max(self.counts.values())
        fmt = 'B' if max_count<(1<<8) else 'H' if max_count<(1<<16) else 'I'
        f.write(struct.pack('c', fmt.encode()))
        b = int(np.ceil(self.n/8))
        for x, k in self.counts.items():
            f.write(int.to_bytes(int(x[::-1], base=2), length=b, byteorder='little', signed=False))
            f.write(struct.pack(f'<{fmt}', k))
        f.close()

    @classmethod
    def load(cls, path: str):
        """Load sample from disk.

        Args:
            path (str): Sample file path.

        Returns:
            BinarySample: Sample instance loaded from disk.
        """
        with open(path, 'rb') as f:
            data = f.read()
        n, = struct.unpack('<I', data[:4])
        fmt, = struct.unpack('c', data[4:5])
        fmt = fmt.decode()
        b = int(np.ceil(n/8))
        l = struct.calcsize(fmt)
        counts = dict()
        for offset in range(5, len(data), b+l):
            i = int.from_bytes(data[offset:offset+b], byteorder='little', signed=False)
            x = format(i, f'0{n}b')[::-1]
            k, = struct.unpack(f'<{fmt}', data[offset+b:offset+b+l])
            counts[x] = k
        return cls(counts=counts)

    @cached_property
    def n(self):
        n = len(next(iter(self.counts)))
        assert all(len(x)==n for x in self.counts.keys())
        return n

    @cached_property
    def size(self):
        return sum(self.counts.values())

    @cached_property
    def raw(self):
        X = np.empty((self.size, self.n))
        pointer = 0
        for x, k in self.counts.items():
            X[pointer:pointer+k, :] = np.tile(from_string(x), (k, 1))
            pointer += k
        return X

    @cached_property
    def suff_stat(self):
        X = self.raw
        return np.triu(X.T @ X)

    def hellinger_distance(self, other):
        """`Hellinger distance <https://en.wikipedia.org/wiki/Hellinger_distance#Discrete_distributions>`__
        between this sample and another. The Hellinger distance between two
        discrete probability distributions :math:`p` and :math:`q` is defined as
        
        :math:`\\frac{1}{\\sqrt{2}}\\sqrt{\\sum_{x\\in\\lbrace 0,1\\rbrace^n}(\\sqrt{p(x)}-\\sqrt{q(x)})^2}`.
        
        In contrast to KL divergence, Hellinger distance is an actual distance,
        in that it is symmetrical.

        Args:
            other (BinarySample): Binary sample to compare against.

        Returns:
            float: Hellinger distance between the two samples.
        """
        assert self.n == other.n
        xs = set(self.counts.keys())
        xs.update(other.counts.keys())
        xs = list(xs)
        p1 = np.asarray([self.counts.get(x, 0) for x in xs], dtype=np.float64)/self.size
        p2 = np.asarray([other.counts.get(x, 0) for x in xs], dtype=np.float64)/other.size
        return np.linalg.norm(np.sqrt(p1)-np.sqrt(p2))/np.sqrt(2.0)

    def subsample(self, size: int, random_state=None):
        """Return a subsample of this sample instance of given size,
        i.e., a subset of the observed raw bit vectors.

        Args:
            size (int): Size of the subsample.
            random_state (optional): A numerical or lexical seed, or a NumPy random generator. Defaults to None.

        Returns:
            BinarySample: Subsample.
        """
        npr = get_random_state(random_state)
        xs = list(sorted(self.counts.keys())) # sort for reproducibility
        cumcs = np.cumsum(np.asarray([self.counts[x] for x in xs]))
        mask = npr.permutation(self.size) < size
        counts = dict()
        for u, v, x in zip(np.r_[0, cumcs], cumcs, xs):
            c = mask[u:v].sum()
            if c > 0:
                counts[x] = c
        return BinarySample(counts=counts)

    def most_frequent(self):
        """Return the binary string that was observed most often.

        Returns:
            str: Most frequent binary string.
        """
        return max(self.counts, key=self.counts.get)

    def empirical_prob(self, x=None):
        """Return the empirical probability of observing a given
        binary string w.r.t. this sample. If no argument is
        provided, return a vector containing all empirical 
        probabilities of all ``n``-bit vectors in lexicographical
        order.

        Args:
            x (str, optional): Binary string to get the empirical probability for. Defaults to None.

        Returns:
            Empirical probability (float), or vector of shape ``(2**n,)`` containing all probabilities.
        """
        if x is None:
            return self.__emp_prob
        c = self.counts.get(x, 0)
        return c/self.size

    @cached_property
    def __emp_prob(self):
        P = np.zeros(1<<self.n)
        for x, c in self.counts.items():
            i = int(x[::-1], base=2)
            P[i] += c/self.size
        assert np.isclose(P.sum(), 1.0)
        return P


def full(qubo, samples: int=1, temp=1.0, random_state=None):
    """Given a QUBO instance, sample from its Gibbs distribution
    by computing the full probability vector. This method yields
    faithful samples, but the memory requirement becomes
    infeasibly large for large QUBO sizes.

    Args:
        qubo (qubo): QUBO instance.
        samples (int, optional): Number of samples to draw. Defaults to 1.
        temp (float, optional): Temperature parameter of the Gibbs distribution. Defaults to 1.0.
        random_state (optional): A numerical or lexical seed, or a NumPy random generator. Defaults to None.

    Returns:
        BinarySample: Random sample.
    """
    npr = get_random_state(random_state)
    X = all_bitvectors_array(qubo.n)
    p = np.exp(-qubo(X)/temp)
    p = p / p.sum()
    vals = npr.choice(2**qubo.n, p=p, size=samples)
    C = Counter(vals)
    fmt = f'0{qubo.n}b'
    counts = { format(i, fmt)[::-1]: k for i, k in C.items() }
    return BinarySample(counts=counts)


def mcmc(qubo, samples: int=1, burn_in=1000, initial=None, temp=1.0, random_state=None):
    npr = get_random_state(random_state)
    counts = defaultdict(int)
    x = initial if initial is not None else (npr.random(qubo.n)<0.5).astype(np.float64)
    for t in range(burn_in+samples):
        exp_dx = np.exp(qubo.dx(x)*(2*x-1)/temp)
        p = exp_dx/(exp_dx+1)
        x = npr.binomial(1, p=p)
        if t >= burn_in:
            counts[to_string(x)] += 1
    return BinarySample(counts=dict(counts))


def gibbs(Q: qubo, samples=1, burn_in = 100, keep_interval=100, max_threads=256, temp=1.0, return_raw=False, random_state=None):
    """Perform Gibbs sampling on the Gibbs distribution induced by
    the given QUBO instance. This method builds upon a Markov chain
    that converges to the true distribution after a certain number
    of iterations (*burn-in* phase). The longer the initial burn-in
    phase, the higher the sample quality. A caveat of this method
    is that subsequent samples are not independent, which is why
    most samples are discarded (see ``keep_interval`` below).

    Args:
        Q (qubo): QUBO instance.
        samples (int, optional): Sample size. Defaults to 1.
        burn_in (int, optional): Number of initial iterations that are discarded,
            the so-called *burn-in* phase. Defaults to 100.
        keep_interval (int, optional): Number of samples out of which
            only one is kept, and the others discarded. Choosing a high
            value makes the samples more independent, but slows down 
            the sampling procedure. Defaults to 100.
        max_threads (int): Upper limit for the number of threads. Defaults to
            256.
        temp (float, optional): Temperature parameter of the Gibbs distribution. Defaults to 1.0.
        return_raw (bool, optional): If true, returns the raw Gibbs samples without wrapping them
            in a BinarySample object. Defaults to false.
        random_state (optional): A numerical or lexical seed, or a NumPy random generator. Defaults to None.

    Returns:
        BinarySample: Random sample.
    """
<<<<<<< HEAD
    npr = get_random_state(random_state)
    counts = defaultdict(int)
    x = initial if initial is not None else (npr.random(qubo.n)<0.5).astype(np.float64)
    sampled = -burn_in
    skip = 0
    while sampled < samples:
        # iterate over all indices in random order
        for i in npr.permutation(qubo.n):
            # get marginal Bernoulli probability for component i
            p = _marginal(qubo.m, x, i, temp)
            # sample with given probability
            x[i] = 1 if npr.random() < p else 0
        if sampled >= 0:
            if skip <= 0:
                counts[to_string(x)] += 1
                sampled += 1
                skip = keep_interval-1
            else:
                skip -= 1
        else:
            # still in burn-in phase -> discard sample
            sampled += 1
    return BinarySample(counts=dict(counts))


################################################################################
# Train QUBO parameters                                                        #
################################################################################


class exponential_learning_rate:
    def __init__(self, η0, η1):
        self.η0 = η0
        self.factor = (np.log(η1)/np.log(η0))-1
    
    def get_lr(self, t=0.0):
        return self.η0**(1+t*self.factor)


def train_gibbs(
        target: BinarySample,
        steps=1000,
        temperature=1.0,
        lr_schedule=None,
        return_hellinger_distances=False,
        random_state=None,
        silent=False):
    npr = get_random_state(random_state)
    # initialize QUBO matrix
    Q = qubo(np.zeros((target.n, target.n)))
    # learning rate schedule
    if lr_schedule is None:
        lr_schedule = exponential_learning_rate(1e-1, 1e-4)
    # space for Hellinger distances over time
    hds = np.empty(steps)

    progress = mock() if silent else tqdm(total=steps, desc='Train')
    for i in range(steps):
        # draw Gibbs samples
        sample = gibbs(Q,
            samples=target.size,
            burn_in=1000,
            temp=temperature,
            random_state=npr)
        hds[i] = target.hellinger_distance(sample)
        # get gradient according to Nico's formula
        Δ = (sample.suff_stat-target.suff_stat)/target.size
        # update QUBO parameters (perform gradient ascent)
        η = lr_schedule.get_lr(i/(steps-1))
        Q.m += η*Δ
        progress.set_postfix({'LR': η, 'HD': hds[i]}, refresh=False)
        progress.update(1)
    return (Q, hds) if return_hellinger_distances else Q
=======
    rng = get_random_state(random_state)
    bitgencaps = [r.bit_generator.capsule for r in rng.spawn(max_threads)]
    sample = _gibbs_sample_c(Q.m/temp, bitgencaps, samples, burn_in, max_threads, keep_interval)
    return sample if return_raw else BinarySample(raw=sample)
>>>>>>> 61769e73
<|MERGE_RESOLUTION|>--- conflicted
+++ resolved
@@ -3,21 +3,17 @@
 from functools   import cached_property
 
 import numpy as np
-
-from .       import qubo
-from ._misc  import get_random_state, mock, set_suffix
-from .bitvec import all_bitvectors_array, from_string, to_string
-
-<<<<<<< HEAD
 try:
     from tqdm import tqdm
 except ImportError:
     tqdm = mock
 
-=======
-from .qubo    import qubo
+from .       import qubo
+from ._misc  import get_random_state, mock, set_suffix
+from .bitvec import all_bitvectors_array, from_string, to_string
 from _c_utils import gibbs_sample as _gibbs_sample_c
->>>>>>> 61769e73
+
+
 
 class BinarySample:
     """Class for representing samples of binary vectors,
@@ -269,31 +265,10 @@
     Returns:
         BinarySample: Random sample.
     """
-<<<<<<< HEAD
-    npr = get_random_state(random_state)
-    counts = defaultdict(int)
-    x = initial if initial is not None else (npr.random(qubo.n)<0.5).astype(np.float64)
-    sampled = -burn_in
-    skip = 0
-    while sampled < samples:
-        # iterate over all indices in random order
-        for i in npr.permutation(qubo.n):
-            # get marginal Bernoulli probability for component i
-            p = _marginal(qubo.m, x, i, temp)
-            # sample with given probability
-            x[i] = 1 if npr.random() < p else 0
-        if sampled >= 0:
-            if skip <= 0:
-                counts[to_string(x)] += 1
-                sampled += 1
-                skip = keep_interval-1
-            else:
-                skip -= 1
-        else:
-            # still in burn-in phase -> discard sample
-            sampled += 1
-    return BinarySample(counts=dict(counts))
-
+    rng = get_random_state(random_state)
+    bitgencaps = [r.bit_generator.capsule for r in rng.spawn(max_threads)]
+    sample = _gibbs_sample_c(Q.m/temp, bitgencaps, samples, burn_in, max_threads, keep_interval)
+    return sample if return_raw else BinarySample(raw=sample)
 
 ################################################################################
 # Train QUBO parameters                                                        #
@@ -342,10 +317,4 @@
         Q.m += η*Δ
         progress.set_postfix({'LR': η, 'HD': hds[i]}, refresh=False)
         progress.update(1)
-    return (Q, hds) if return_hellinger_distances else Q
-=======
-    rng = get_random_state(random_state)
-    bitgencaps = [r.bit_generator.capsule for r in rng.spawn(max_threads)]
-    sample = _gibbs_sample_c(Q.m/temp, bitgencaps, samples, burn_in, max_threads, keep_interval)
-    return sample if return_raw else BinarySample(raw=sample)
->>>>>>> 61769e73
+    return (Q, hds) if return_hellinger_distances else Q